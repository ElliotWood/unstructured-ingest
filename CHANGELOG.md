## 0.2.1-dev0

<<<<<<< HEAD
### Enhancements

* **Migrate Discord Source Connector to V2**
* 
=======
### Fixes

* **Fix Databricks Volumes file nameing** Add .json to end of upload file.

>>>>>>> 5d679faa
## 0.2.0

### Enhancements

* **Add snowflake source and destination connectors**
* **Migrate Slack Source Connector to V2**
* **Migrate Slack Source Connector to V2**
* **Add Delta Table destination to v2**
* **Migrate Slack Source Connector to V2**

## 0.1.1

### Enhancements

* **Update KDB.AI vectorstore integration to 1.4**
* **Add sqlite and postgres source connectors**
* **Add sampling functionality for indexers in fsspec connectors**

### Fixes

* **Fix Databricks Volumes destination** Fix for filenames to not be hashes.

## 0.1.0

### Enhancements

* **Move default API URL parameter value to serverless API**
* **Add check that access config always wrapped in Secret**
* **Add togetherai embedder support**
* **Refactor sqlite and postgres to be distinct connectors to support better input validation**
* **Added MongoDB source V2 connector**
* **Support optional access configs on connection configs**
* **Refactor databricks into distinct connectors based on auth type**

### Fixes

**Fix Notion Ingestion** Fix the Notion source connector to work with the latest version of the Notion API (added `in_trash` properties to `Page`, `Block` and `Database`).

## 0.0.25

### Enhancements

* **Support pinecone namespace on upload**
* **Migrate Outlook Source Connector to V2**
* **Support for Databricks Volumes source connector**

### Fixes

* **Update Sharepoint Creds and Expected docs**

## 0.0.24

### Enhancements

* **Support dynamic metadata mapping in Pinecone uploader**

## 0.0.23

### Fixes

* **Remove check for langchain dependency in embedders**

## 0.0.22

### Enhancements

* **Add documentation for developing sources/destinations**

* **Leverage `uv` for pip compile**

* **Use incoming fsspec data to populate metadata** Rather than make additional calls to collect metadata after initial file list, use connector-specific data to populate the metadata. 

* **Drop langchain as dependency for embedders**

## 0.0.21

### Fixes

* **Fix forward compatibility issues with `unstructured-client==0.26.0`.** Update syntax and create a new SDK util file for reuse in the Partitioner and Chunker

* **Update Databricks CI Test** Update to use client_id and client_secret auth. Also return files.upload method to one from open source.

* **Fix astra src bug** V1 source connector was updated to work with astrapy 1.5.0

## 0.0.20

### Enhancements

* **Support for latest AstraPy API** Add support for the modern AstraPy client interface for the Astra DB Connector.

## 0.0.19

### Fixes

* **Use validate_default to instantiate default pydantic secrets**

## 0.0.18

### Enhancements

* **Better destination precheck for blob storage** Write an empty file to the destination location when running fsspec-based precheck

## 0.0.17

### Fixes

* **Drop use of unstructued in embed** Remove remnant import from unstructured dependency in embed implementations.


## 0.0.16

### Fixes

* **Add constraint on pydantic** Make sure the version of pydantic being used with this repo pulls in the earliest version that introduces generic Secret, since this is used heavily.

## 0.0.15

### Fixes

* **Model serialization with nested models** Logic updated to properly handle serializing pydantic models that have nested configs with secret values.
* **Sharepoint permission config requirement** The sharepoint connector was expecting the permission config, even though it should have been optional.
* **Sharepoint CLI permission params made optional

### Enhancements

* **Migrate airtable connector to v2**
* **Support iteratively deleting cached content** Add a flag to delete cached content once it's no longer needed for systems that are limited in memory.

## 0.0.14

### Enhancements

* **Support async batch uploads for pinecone connector**
* **Migrate embedders** Move embedder implementations from the open source unstructured repo into this one.

### Fixes

* **Misc. Onedrive connector fixes**

## 0.0.13

### Fixes

* **Pinecone payload size fixes** Pinecone destination now has a limited set of properties it will publish as well as dynamically handles batch size to stay under 2MB pinecone payload limit.

## 0.0.12

### Enhancements

### Fixes

* **Fix invalid `replace()` calls in uncompress** - `replace()` calls meant to be on `str` versions of the path were instead called on `Path` causing errors with parameters.

## 0.0.11

### Enhancements

* **Fix OpenSearch connector** OpenSearch connector did not work when `http_auth` was not provided

## 0.0.10

### Enhancements

* "Fix tar extraction" - tar extraction function assumed archive was gzip compressed which isn't true for supported `.tar` archives. Updated to work for both compressed and uncompressed tar archives.

## 0.0.9

### Enhancements

* **Chroma dict settings should allow string inputs**
* **Move opensearch non-secret fields out of access config**
* **Support string inputs for dict type model fields** Use the `BeforeValidator` support from pydantic to map a string value to a dict if that's provided. 
* **Move opensearch non-secret fields out of access config

### Fixes

**Fix uncompress logic** Use of the uncompress process wasn't being leveraged in the pipeline correctly. Updated to use the new loca download path for where the partitioned looks for the new file.  


## 0.0.8

### Enhancements

* **Add fields_to_include option for Milvus Stager** Adds support for filtering which fields will remain in the document so user can align document structure to collection schema.
* **Add flatten_metadata option for Milvus Stager** Flattening metadata is now optional (enabled by default) step in processing the document.

## 0.0.7

### Enhancements

* **support sharing parent multiprocessing for uploaders** If an uploader needs to fan out it's process using multiprocessing, support that using the parent pipeline approach rather than handling it explicitly by the connector logic.  
* **OTEL support** If endpoint supplied, publish all traces to an otel collector. 

### Fixes

* **Weaviate access configs access** Weaviate access config uses pydantic Secret and it needs to be resolved to the secret value when being used. This was fixed. 
* **unstructured-client compatibility fix** Fix an error when accessing the fields on `PartitionParameters` in the new 0.26.0 Python client.

## 0.0.6

### Fixes

* **unstructured-client compatibility fix** Update the calls to `unstructured_client.general.partition` to avoid a breaking change in the newest version.

## 0.0.5

### Enhancements

* **Add Couchbase Source Connector** Adds support for reading artifacts from Couchbase DB for processing in unstructured
* **Drop environment from pinecone as part of v2 migration** environment is no longer required by the pinecone SDK, so that field has been removed from the ingest CLI/SDK/
* **Add KDBAI Destination Connector** Adds support for writing elements and their embeddings to KDBAI DB.

### Fixes

* **AstraDB connector configs** Configs had dataclass annotation removed since they're now pydantic data models. 
* **Local indexer recursive behavior** Local indexer was indexing directories as well as files. This was filtered out.

## 0.0.4

### Enhancements

* **Add Couchbase Destination Connector** Adds support for storing artifacts in Couchbase DB for Vector Search
* **Leverage pydantic base models** All user-supplied configs are now derived from pydantic base models to leverage better type checking and add built in support for sensitive fields.
* **Autogenerate click options from base models** Leverage the pydantic base models for all configs to autogenerate the cli options exposed when running ingest as a CLI.
* **Drop required Unstructured dependency** Unstructured was moved to an extra dependency to only be imported when needed for functionality such as local partitioning/chunking.
* **Rebrand Astra to Astra DB** The Astra DB integration was re-branded to be consistent with DataStax standard branding.

## 0.0.3

### Enhancements

* **Improve documentation** Update the README's.
* **Explicit Opensearch classes** For the connector registry entries for opensearch, use only opensearch specific classes rather than any elasticsearch ones. 
* **Add missing fsspec destination precheck** check connection in precheck for all fsspec-based destination connectors

## 0.0.2

### Enhancements

* **Use uuid for s3 identifiers** Update unique id to use uuid derived from file path rather than the filepath itself.
* **V2 connectors precheck support** All steps in the v2 pipeline support an optional precheck call, which encompasses the previous check connection functionality. 
* **Filter Step** Support dedicated step as part of the pipeline to filter documents.

## 0.0.1

### Enhancements

### Features

* **Add Milvus destination connector** Adds support storing artifacts in Milvus vector database.

### Fixes

* **Remove old repo references** Any mention of the repo this project came from was removed. 

## 0.0.0

### Features

* **Initial Migration** Create the structure of this repo from the original code in the [Unstructured](https://github.com/Unstructured-IO/unstructured) project.

### Fixes<|MERGE_RESOLUTION|>--- conflicted
+++ resolved
@@ -1,16 +1,15 @@
+## 0.2.2-dev0
+
+### Enhancements
+
+* **Migrate Discord Source Connector to V2**
+
 ## 0.2.1-dev0
 
-<<<<<<< HEAD
-### Enhancements
-
-* **Migrate Discord Source Connector to V2**
-* 
-=======
 ### Fixes
 
 * **Fix Databricks Volumes file nameing** Add .json to end of upload file.
 
->>>>>>> 5d679faa
 ## 0.2.0
 
 ### Enhancements
