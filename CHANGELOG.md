<<<<<<< HEAD
## 0.0.26-dev1

### Enhancements

* **Added MongoDB source V2 connector**

## 0.0.26-dev0
=======
## 0.0.26-dev3

### Enhancements

* **Move default API URL parameter value to serverless API**

### Fixes

**Fix Notion Ingestion** Fix the Notion source connector to work with the latest version of the Notion API (added `in_trash` properties to `Page`, `Block` and `Database`).
>>>>>>> c1d22531

## 0.0.25

### Enhancements

* **Support pinecone namespace on upload**
* **Migrate Outlook Source Connector to V2**
* **Support for Databricks Volumes source connector**

### Fixes

* **Update Sharepoint Creds and Expected docs**

## 0.0.24

### Enhancements

* **Support dynamic metadata mapping in Pinecone uploader**

## 0.0.23

### Fixes

* **Remove check for langchain dependency in embedders**

## 0.0.22

### Enhancements

* **Add documentation for developing sources/destinations**

* **Leverage `uv` for pip compile**

* **Use incoming fsspec data to populate metadata** Rather than make additional calls to collect metadata after initial file list, use connector-specific data to populate the metadata. 

* **Drop langchain as dependency for embedders**

## 0.0.21

### Fixes

* **Fix forward compatibility issues with `unstructured-client==0.26.0`.** Update syntax and create a new SDK util file for reuse in the Partitioner and Chunker

* **Update Databricks CI Test** Update to use client_id and client_secret auth. Also return files.upload method to one from open source.

* **Fix astra src bug** V1 source connector was updated to work with astrapy 1.5.0

## 0.0.20

### Enhancements

* **Support for latest AstraPy API** Add support for the modern AstraPy client interface for the Astra DB Connector.

## 0.0.19

### Fixes

* **Use validate_default to instantiate default pydantic secrets**

## 0.0.18

### Enhancements

* **Better destination precheck for blob storage** Write an empty file to the destination location when running fsspec-based precheck

## 0.0.17

### Fixes

* **Drop use of unstructued in embed** Remove remnant import from unstructured dependency in embed implementations.


## 0.0.16

### Fixes

* **Add constraint on pydantic** Make sure the version of pydantic being used with this repo pulls in the earliest version that introduces generic Secret, since this is used heavily.

## 0.0.15

### Fixes

* **Model serialization with nested models** Logic updated to properly handle serializing pydantic models that have nested configs with secret values.
* **Sharepoint permission config requirement** The sharepoint connector was expecting the permission config, even though it should have been optional.
* **Sharepoint CLI permission params made optional

### Enhancements

* **Migrate airtable connector to v2**
* **Support iteratively deleting cached content** Add a flag to delete cached content once it's no longer needed for systems that are limited in memory.

## 0.0.14

### Enhancements

* **Support async batch uploads for pinecone connector**
* **Migrate embedders** Move embedder implementations from the open source unstructured repo into this one.

### Fixes

* **Misc. Onedrive connector fixes**

## 0.0.13

### Fixes

* **Pinecone payload size fixes** Pinecone destination now has a limited set of properties it will publish as well as dynamically handles batch size to stay under 2MB pinecone payload limit.

## 0.0.12

### Enhancements

### Fixes

* **Fix invalid `replace()` calls in uncompress** - `replace()` calls meant to be on `str` versions of the path were instead called on `Path` causing errors with parameters.

## 0.0.11

### Enhancements

* **Fix OpenSearch connector** OpenSearch connector did not work when `http_auth` was not provided

## 0.0.10

### Enhancements

* "Fix tar extraction" - tar extraction function assumed archive was gzip compressed which isn't true for supported `.tar` archives. Updated to work for both compressed and uncompressed tar archives.

## 0.0.9

### Enhancements

* **Chroma dict settings should allow string inputs**
* **Move opensearch non-secret fields out of access config**
* **Support string inputs for dict type model fields** Use the `BeforeValidator` support from pydantic to map a string value to a dict if that's provided. 
* **Move opensearch non-secret fields out of access config

### Fixes

**Fix uncompress logic** Use of the uncompress process wasn't being leveraged in the pipeline correctly. Updated to use the new loca download path for where the partitioned looks for the new file.  


## 0.0.8

### Enhancements

* **Add fields_to_include option for Milvus Stager** Adds support for filtering which fields will remain in the document so user can align document structure to collection schema.
* **Add flatten_metadata option for Milvus Stager** Flattening metadata is now optional (enabled by default) step in processing the document.

## 0.0.7

### Enhancements

* **support sharing parent multiprocessing for uploaders** If an uploader needs to fan out it's process using multiprocessing, support that using the parent pipeline approach rather than handling it explicitly by the connector logic.  
* **OTEL support** If endpoint supplied, publish all traces to an otel collector. 

### Fixes

* **Weaviate access configs access** Weaviate access config uses pydantic Secret and it needs to be resolved to the secret value when being used. This was fixed. 
* **unstructured-client compatibility fix** Fix an error when accessing the fields on `PartitionParameters` in the new 0.26.0 Python client.

## 0.0.6

### Fixes

* **unstructured-client compatibility fix** Update the calls to `unstructured_client.general.partition` to avoid a breaking change in the newest version.

## 0.0.5

### Enhancements

* **Add Couchbase Source Connector** Adds support for reading artifacts from Couchbase DB for processing in unstructured
* **Drop environment from pinecone as part of v2 migration** environment is no longer required by the pinecone SDK, so that field has been removed from the ingest CLI/SDK/
* **Add KDBAI Destination Connector** Adds support for writing elements and their embeddings to KDBAI DB.

### Fixes

* **AstraDB connector configs** Configs had dataclass annotation removed since they're now pydantic data models. 
* **Local indexer recursive behavior** Local indexer was indexing directories as well as files. This was filtered out.

## 0.0.4

### Enhancements

* **Add Couchbase Destination Connector** Adds support for storing artifacts in Couchbase DB for Vector Search
* **Leverage pydantic base models** All user-supplied configs are now derived from pydantic base models to leverage better type checking and add built in support for sensitive fields.
* **Autogenerate click options from base models** Leverage the pydantic base models for all configs to autogenerate the cli options exposed when running ingest as a CLI.
* **Drop required Unstructured dependency** Unstructured was moved to an extra dependency to only be imported when needed for functionality such as local partitioning/chunking.
* **Rebrand Astra to Astra DB** The Astra DB integration was re-branded to be consistent with DataStax standard branding.

## 0.0.3

### Enhancements

* **Improve documentation** Update the README's.
* **Explicit Opensearch classes** For the connector registry entries for opensearch, use only opensearch specific classes rather than any elasticsearch ones. 
* **Add missing fsspec destination precheck** check connection in precheck for all fsspec-based destination connectors

## 0.0.2

### Enhancements

* **Use uuid for s3 identifiers** Update unique id to use uuid derived from file path rather than the filepath itself.
* **V2 connectors precheck support** All steps in the v2 pipeline support an optional precheck call, which encompasses the previous check connection functionality. 
* **Filter Step** Support dedicated step as part of the pipeline to filter documents.

## 0.0.1

### Enhancements

### Features

* **Add Milvus destination connector** Adds support storing artifacts in Milvus vector database.

### Fixes

* **Remove old repo references** Any mention of the repo this project came from was removed. 

## 0.0.0

### Features

* **Initial Migration** Create the structure of this repo from the original code in the [Unstructured](https://github.com/Unstructured-IO/unstructured) project.

### Fixes<|MERGE_RESOLUTION|>--- conflicted
+++ resolved
@@ -1,12 +1,9 @@
-<<<<<<< HEAD
-## 0.0.26-dev1
+## 0.0.26-dev4
 
 ### Enhancements
 
 * **Added MongoDB source V2 connector**
 
-## 0.0.26-dev0
-=======
 ## 0.0.26-dev3
 
 ### Enhancements
@@ -16,7 +13,6 @@
 ### Fixes
 
 **Fix Notion Ingestion** Fix the Notion source connector to work with the latest version of the Notion API (added `in_trash` properties to `Page`, `Block` and `Database`).
->>>>>>> c1d22531
 
 ## 0.0.25
 
