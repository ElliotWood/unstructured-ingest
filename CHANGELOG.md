--- conflicted
+++ resolved
@@ -1,12 +1,9 @@
-<<<<<<< HEAD
-## 0.0.26-dev8
+## 0.1.1-dev3
 
 ### Enhancements
 
 * **Migrate Discord Source Connector to V2**
 
-## 0.0.26-dev6
-=======
 ## 0.1.1-dev1
 
 ### Enhancements
@@ -15,7 +12,6 @@
 * **Add sqlite and postgres source connectors**
 
 ## 0.1.0
->>>>>>> 977fc0ab
 
 ### Enhancements
 
