--- conflicted
+++ resolved
@@ -1,12 +1,3 @@
-<<<<<<< HEAD
-## 0.1.2
-
-### Enchancements
-
-* **Added OneDrive destination connector**
-
-## 0.1.1-dev1
-=======
 ## 0.2.1-dev2
 
 ### Enhancements
@@ -29,7 +20,6 @@
 * **Migrate Slack Source Connector to V2**
 
 ## 0.1.1
->>>>>>> 57734813
 
 ### Enhancements
 
