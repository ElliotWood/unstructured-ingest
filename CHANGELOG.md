--- conflicted
+++ resolved
@@ -1,5 +1,4 @@
-<<<<<<< HEAD
-## 0.0.26-dev7
+## 0.1.1-dev0
 
 ### Enhancements
 
@@ -7,10 +6,7 @@
   * **Updated the expected output for GitHub Source V2**
 
 
-## 0.0.26-dev6
-=======
 ## 0.1.0
->>>>>>> 6fc428f7
 
 ### Enhancements
 
