## 0.0.26-dev4
<<<<<<< HEAD

### Enhancements

* **Added MongoDB source V2 connector**

## 0.0.26-dev3
=======
>>>>>>> b89ae13e

### Enhancements

* **Move default API URL parameter value to serverless API**
* **Add check that access config always wrapped in Secret**
* **Add togetherai embedder support**

### Fixes

**Fix Notion Ingestion** Fix the Notion source connector to work with the latest version of the Notion API (added `in_trash` properties to `Page`, `Block` and `Database`).

## 0.0.25

### Enhancements

* **Support pinecone namespace on upload**
* **Migrate Outlook Source Connector to V2**
* **Support for Databricks Volumes source connector**

### Fixes

* **Update Sharepoint Creds and Expected docs**

## 0.0.24

### Enhancements

* **Support dynamic metadata mapping in Pinecone uploader**

## 0.0.23

### Fixes

* **Remove check for langchain dependency in embedders**

## 0.0.22

### Enhancements

* **Add documentation for developing sources/destinations**

* **Leverage `uv` for pip compile**

* **Use incoming fsspec data to populate metadata** Rather than make additional calls to collect metadata after initial file list, use connector-specific data to populate the metadata. 

* **Drop langchain as dependency for embedders**

## 0.0.21

### Fixes

* **Fix forward compatibility issues with `unstructured-client==0.26.0`.** Update syntax and create a new SDK util file for reuse in the Partitioner and Chunker

* **Update Databricks CI Test** Update to use client_id and client_secret auth. Also return files.upload method to one from open source.

* **Fix astra src bug** V1 source connector was updated to work with astrapy 1.5.0

## 0.0.20

### Enhancements

* **Support for latest AstraPy API** Add support for the modern AstraPy client interface for the Astra DB Connector.

## 0.0.19

### Fixes

* **Use validate_default to instantiate default pydantic secrets**

## 0.0.18

### Enhancements

* **Better destination precheck for blob storage** Write an empty file to the destination location when running fsspec-based precheck

## 0.0.17

### Fixes

* **Drop use of unstructued in embed** Remove remnant import from unstructured dependency in embed implementations.


## 0.0.16

### Fixes

* **Add constraint on pydantic** Make sure the version of pydantic being used with this repo pulls in the earliest version that introduces generic Secret, since this is used heavily.

## 0.0.15

### Fixes

* **Model serialization with nested models** Logic updated to properly handle serializing pydantic models that have nested configs with secret values.
* **Sharepoint permission config requirement** The sharepoint connector was expecting the permission config, even though it should have been optional.
* **Sharepoint CLI permission params made optional

### Enhancements

* **Migrate airtable connector to v2**
* **Support iteratively deleting cached content** Add a flag to delete cached content once it's no longer needed for systems that are limited in memory.

## 0.0.14

### Enhancements

* **Support async batch uploads for pinecone connector**
* **Migrate embedders** Move embedder implementations from the open source unstructured repo into this one.

### Fixes

* **Misc. Onedrive connector fixes**

## 0.0.13

### Fixes

* **Pinecone payload size fixes** Pinecone destination now has a limited set of properties it will publish as well as dynamically handles batch size to stay under 2MB pinecone payload limit.

## 0.0.12

### Enhancements

### Fixes

* **Fix invalid `replace()` calls in uncompress** - `replace()` calls meant to be on `str` versions of the path were instead called on `Path` causing errors with parameters.

## 0.0.11

### Enhancements

* **Fix OpenSearch connector** OpenSearch connector did not work when `http_auth` was not provided

## 0.0.10

### Enhancements

* "Fix tar extraction" - tar extraction function assumed archive was gzip compressed which isn't true for supported `.tar` archives. Updated to work for both compressed and uncompressed tar archives.

## 0.0.9

### Enhancements

* **Chroma dict settings should allow string inputs**
* **Move opensearch non-secret fields out of access config**
* **Support string inputs for dict type model fields** Use the `BeforeValidator` support from pydantic to map a string value to a dict if that's provided. 
* **Move opensearch non-secret fields out of access config

### Fixes

**Fix uncompress logic** Use of the uncompress process wasn't being leveraged in the pipeline correctly. Updated to use the new loca download path for where the partitioned looks for the new file.  


## 0.0.8

### Enhancements

* **Add fields_to_include option for Milvus Stager** Adds support for filtering which fields will remain in the document so user can align document structure to collection schema.
* **Add flatten_metadata option for Milvus Stager** Flattening metadata is now optional (enabled by default) step in processing the document.

## 0.0.7

### Enhancements

* **support sharing parent multiprocessing for uploaders** If an uploader needs to fan out it's process using multiprocessing, support that using the parent pipeline approach rather than handling it explicitly by the connector logic.  
* **OTEL support** If endpoint supplied, publish all traces to an otel collector. 

### Fixes

* **Weaviate access configs access** Weaviate access config uses pydantic Secret and it needs to be resolved to the secret value when being used. This was fixed. 
* **unstructured-client compatibility fix** Fix an error when accessing the fields on `PartitionParameters` in the new 0.26.0 Python client.

## 0.0.6

### Fixes

* **unstructured-client compatibility fix** Update the calls to `unstructured_client.general.partition` to avoid a breaking change in the newest version.

## 0.0.5

### Enhancements

* **Add Couchbase Source Connector** Adds support for reading artifacts from Couchbase DB for processing in unstructured
* **Drop environment from pinecone as part of v2 migration** environment is no longer required by the pinecone SDK, so that field has been removed from the ingest CLI/SDK/
* **Add KDBAI Destination Connector** Adds support for writing elements and their embeddings to KDBAI DB.

### Fixes

* **AstraDB connector configs** Configs had dataclass annotation removed since they're now pydantic data models. 
* **Local indexer recursive behavior** Local indexer was indexing directories as well as files. This was filtered out.

## 0.0.4

### Enhancements

* **Add Couchbase Destination Connector** Adds support for storing artifacts in Couchbase DB for Vector Search
* **Leverage pydantic base models** All user-supplied configs are now derived from pydantic base models to leverage better type checking and add built in support for sensitive fields.
* **Autogenerate click options from base models** Leverage the pydantic base models for all configs to autogenerate the cli options exposed when running ingest as a CLI.
* **Drop required Unstructured dependency** Unstructured was moved to an extra dependency to only be imported when needed for functionality such as local partitioning/chunking.
* **Rebrand Astra to Astra DB** The Astra DB integration was re-branded to be consistent with DataStax standard branding.

## 0.0.3

### Enhancements

* **Improve documentation** Update the README's.
* **Explicit Opensearch classes** For the connector registry entries for opensearch, use only opensearch specific classes rather than any elasticsearch ones. 
* **Add missing fsspec destination precheck** check connection in precheck for all fsspec-based destination connectors

## 0.0.2

### Enhancements

* **Use uuid for s3 identifiers** Update unique id to use uuid derived from file path rather than the filepath itself.
* **V2 connectors precheck support** All steps in the v2 pipeline support an optional precheck call, which encompasses the previous check connection functionality. 
* **Filter Step** Support dedicated step as part of the pipeline to filter documents.

## 0.0.1

### Enhancements

### Features

* **Add Milvus destination connector** Adds support storing artifacts in Milvus vector database.

### Fixes

* **Remove old repo references** Any mention of the repo this project came from was removed. 

## 0.0.0

### Features

* **Initial Migration** Create the structure of this repo from the original code in the [Unstructured](https://github.com/Unstructured-IO/unstructured) project.

### Fixes<|MERGE_RESOLUTION|>--- conflicted
+++ resolved
@@ -1,13 +1,10 @@
-## 0.0.26-dev4
-<<<<<<< HEAD
+## 0.0.26-dev5
 
 ### Enhancements
 
 * **Added MongoDB source V2 connector**
 
 ## 0.0.26-dev3
-=======
->>>>>>> b89ae13e
 
 ### Enhancements
 
