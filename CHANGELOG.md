## 0.0.26-dev3
<<<<<<< HEAD

### Enhancements

* **Migrate Notion Source Connector to V2**

## 0.0.26-dev2
=======
>>>>>>> e526096f

### Enhancements

* **Move default API URL parameter value to serverless API**
* **Add check that access config always wrapped in Secret**

### Fixes

**Fix Notion Ingestion** Fix the Notion source connector to work with the latest version of the Notion API (added `in_trash` properties to `Page`, `Block` and `Database`).

## 0.0.25

### Enhancements

* **Support pinecone namespace on upload**
* **Migrate Outlook Source Connector to V2**
* **Support for Databricks Volumes source connector**

### Fixes

* **Update Sharepoint Creds and Expected docs**

## 0.0.24

### Enhancements

* **Support dynamic metadata mapping in Pinecone uploader**

## 0.0.23

### Fixes

* **Remove check for langchain dependency in embedders**

## 0.0.22

### Enhancements

* **Add documentation for developing sources/destinations**

* **Leverage `uv` for pip compile**

* **Use incoming fsspec data to populate metadata** Rather than make additional calls to collect metadata after initial file list, use connector-specific data to populate the metadata. 

* **Drop langchain as dependency for embedders**

## 0.0.21

### Fixes

* **Fix forward compatibility issues with `unstructured-client==0.26.0`.** Update syntax and create a new SDK util file for reuse in the Partitioner and Chunker

* **Update Databricks CI Test** Update to use client_id and client_secret auth. Also return files.upload method to one from open source.

* **Fix astra src bug** V1 source connector was updated to work with astrapy 1.5.0

## 0.0.20

### Enhancements

* **Support for latest AstraPy API** Add support for the modern AstraPy client interface for the Astra DB Connector.

## 0.0.19

### Fixes

* **Use validate_default to instantiate default pydantic secrets**

## 0.0.18

### Enhancements

* **Better destination precheck for blob storage** Write an empty file to the destination location when running fsspec-based precheck

## 0.0.17

### Fixes

* **Drop use of unstructued in embed** Remove remnant import from unstructured dependency in embed implementations.


## 0.0.16

### Fixes

* **Add constraint on pydantic** Make sure the version of pydantic being used with this repo pulls in the earliest version that introduces generic Secret, since this is used heavily.

## 0.0.15

### Fixes

* **Model serialization with nested models** Logic updated to properly handle serializing pydantic models that have nested configs with secret values.
* **Sharepoint permission config requirement** The sharepoint connector was expecting the permission config, even though it should have been optional.
* **Sharepoint CLI permission params made optional

### Enhancements

* **Migrate airtable connector to v2**
* **Support iteratively deleting cached content** Add a flag to delete cached content once it's no longer needed for systems that are limited in memory.

## 0.0.14

### Enhancements

* **Support async batch uploads for pinecone connector**
* **Migrate embedders** Move embedder implementations from the open source unstructured repo into this one.

### Fixes

* **Misc. Onedrive connector fixes**

## 0.0.13

### Fixes

* **Pinecone payload size fixes** Pinecone destination now has a limited set of properties it will publish as well as dynamically handles batch size to stay under 2MB pinecone payload limit.

## 0.0.12

### Enhancements

### Fixes

* **Fix invalid `replace()` calls in uncompress** - `replace()` calls meant to be on `str` versions of the path were instead called on `Path` causing errors with parameters.

## 0.0.11

### Enhancements

* **Fix OpenSearch connector** OpenSearch connector did not work when `http_auth` was not provided

## 0.0.10

### Enhancements

* "Fix tar extraction" - tar extraction function assumed archive was gzip compressed which isn't true for supported `.tar` archives. Updated to work for both compressed and uncompressed tar archives.

## 0.0.9

### Enhancements

* **Chroma dict settings should allow string inputs**
* **Move opensearch non-secret fields out of access config**
* **Support string inputs for dict type model fields** Use the `BeforeValidator` support from pydantic to map a string value to a dict if that's provided. 
* **Move opensearch non-secret fields out of access config

### Fixes

**Fix uncompress logic** Use of the uncompress process wasn't being leveraged in the pipeline correctly. Updated to use the new loca download path for where the partitioned looks for the new file.  


## 0.0.8

### Enhancements

* **Add fields_to_include option for Milvus Stager** Adds support for filtering which fields will remain in the document so user can align document structure to collection schema.
* **Add flatten_metadata option for Milvus Stager** Flattening metadata is now optional (enabled by default) step in processing the document.

## 0.0.7

### Enhancements

* **support sharing parent multiprocessing for uploaders** If an uploader needs to fan out it's process using multiprocessing, support that using the parent pipeline approach rather than handling it explicitly by the connector logic.  
* **OTEL support** If endpoint supplied, publish all traces to an otel collector. 

### Fixes

* **Weaviate access configs access** Weaviate access config uses pydantic Secret and it needs to be resolved to the secret value when being used. This was fixed. 
* **unstructured-client compatibility fix** Fix an error when accessing the fields on `PartitionParameters` in the new 0.26.0 Python client.

## 0.0.6

### Fixes

* **unstructured-client compatibility fix** Update the calls to `unstructured_client.general.partition` to avoid a breaking change in the newest version.

## 0.0.5

### Enhancements

* **Add Couchbase Source Connector** Adds support for reading artifacts from Couchbase DB for processing in unstructured
* **Drop environment from pinecone as part of v2 migration** environment is no longer required by the pinecone SDK, so that field has been removed from the ingest CLI/SDK/
* **Add KDBAI Destination Connector** Adds support for writing elements and their embeddings to KDBAI DB.

### Fixes

* **AstraDB connector configs** Configs had dataclass annotation removed since they're now pydantic data models. 
* **Local indexer recursive behavior** Local indexer was indexing directories as well as files. This was filtered out.

## 0.0.4

### Enhancements

* **Add Couchbase Destination Connector** Adds support for storing artifacts in Couchbase DB for Vector Search
* **Leverage pydantic base models** All user-supplied configs are now derived from pydantic base models to leverage better type checking and add built in support for sensitive fields.
* **Autogenerate click options from base models** Leverage the pydantic base models for all configs to autogenerate the cli options exposed when running ingest as a CLI.
* **Drop required Unstructured dependency** Unstructured was moved to an extra dependency to only be imported when needed for functionality such as local partitioning/chunking.
* **Rebrand Astra to Astra DB** The Astra DB integration was re-branded to be consistent with DataStax standard branding.

## 0.0.3

### Enhancements

* **Improve documentation** Update the README's.
* **Explicit Opensearch classes** For the connector registry entries for opensearch, use only opensearch specific classes rather than any elasticsearch ones. 
* **Add missing fsspec destination precheck** check connection in precheck for all fsspec-based destination connectors

## 0.0.2

### Enhancements

* **Use uuid for s3 identifiers** Update unique id to use uuid derived from file path rather than the filepath itself.
* **V2 connectors precheck support** All steps in the v2 pipeline support an optional precheck call, which encompasses the previous check connection functionality. 
* **Filter Step** Support dedicated step as part of the pipeline to filter documents.

## 0.0.1

### Enhancements

### Features

* **Add Milvus destination connector** Adds support storing artifacts in Milvus vector database.

### Fixes

* **Remove old repo references** Any mention of the repo this project came from was removed. 

## 0.0.0

### Features

* **Initial Migration** Create the structure of this repo from the original code in the [Unstructured](https://github.com/Unstructured-IO/unstructured) project.

### Fixes<|MERGE_RESOLUTION|>--- conflicted
+++ resolved
@@ -1,13 +1,10 @@
+## 0.0.27
+
+### Enhancements
+
+* **Migrate Notion Source Connector to V2**
+
 ## 0.0.26-dev3
-<<<<<<< HEAD
-
-### Enhancements
-
-* **Migrate Notion Source Connector to V2**
-
-## 0.0.26-dev2
-=======
->>>>>>> e526096f
 
 ### Enhancements
 
