<<<<<<< HEAD
## 0.0.26-dev6

### Enhancements

* **Migrate Notion Source Connector to V2**

## 0.0.26-dev5

### Enhancements

* **Added MongoDB source V2 connector**

## 0.0.26-dev3
=======
## 0.1.0
>>>>>>> 6fc428f7

### Enhancements

* **Move default API URL parameter value to serverless API**
* **Add check that access config always wrapped in Secret**
<<<<<<< HEAD
=======
* **Add togetherai embedder support**
* **Refactor sqlite and postgres to be distinct connectors to support better input validation**
* **Added MongoDB source V2 connector**
* **Support optional access configs on connection configs**
* **Refactor databricks into distinct connectors based on auth type**
>>>>>>> 6fc428f7

### Fixes

**Fix Notion Ingestion** Fix the Notion source connector to work with the latest version of the Notion API (added `in_trash` properties to `Page`, `Block` and `Database`).

## 0.0.25

### Enhancements

* **Support pinecone namespace on upload**
* **Migrate Outlook Source Connector to V2**
* **Support for Databricks Volumes source connector**

### Fixes

* **Update Sharepoint Creds and Expected docs**

## 0.0.24

### Enhancements

* **Support dynamic metadata mapping in Pinecone uploader**

## 0.0.23

### Fixes

* **Remove check for langchain dependency in embedders**

## 0.0.22

### Enhancements

* **Add documentation for developing sources/destinations**

* **Leverage `uv` for pip compile**

* **Use incoming fsspec data to populate metadata** Rather than make additional calls to collect metadata after initial file list, use connector-specific data to populate the metadata. 

* **Drop langchain as dependency for embedders**

## 0.0.21

### Fixes

* **Fix forward compatibility issues with `unstructured-client==0.26.0`.** Update syntax and create a new SDK util file for reuse in the Partitioner and Chunker

* **Update Databricks CI Test** Update to use client_id and client_secret auth. Also return files.upload method to one from open source.

* **Fix astra src bug** V1 source connector was updated to work with astrapy 1.5.0

## 0.0.20

### Enhancements

* **Support for latest AstraPy API** Add support for the modern AstraPy client interface for the Astra DB Connector.

## 0.0.19

### Fixes

* **Use validate_default to instantiate default pydantic secrets**

## 0.0.18

### Enhancements

* **Better destination precheck for blob storage** Write an empty file to the destination location when running fsspec-based precheck

## 0.0.17

### Fixes

* **Drop use of unstructued in embed** Remove remnant import from unstructured dependency in embed implementations.


## 0.0.16

### Fixes

* **Add constraint on pydantic** Make sure the version of pydantic being used with this repo pulls in the earliest version that introduces generic Secret, since this is used heavily.

## 0.0.15

### Fixes

* **Model serialization with nested models** Logic updated to properly handle serializing pydantic models that have nested configs with secret values.
* **Sharepoint permission config requirement** The sharepoint connector was expecting the permission config, even though it should have been optional.
* **Sharepoint CLI permission params made optional

### Enhancements

* **Migrate airtable connector to v2**
* **Support iteratively deleting cached content** Add a flag to delete cached content once it's no longer needed for systems that are limited in memory.

## 0.0.14

### Enhancements

* **Support async batch uploads for pinecone connector**
* **Migrate embedders** Move embedder implementations from the open source unstructured repo into this one.

### Fixes

* **Misc. Onedrive connector fixes**

## 0.0.13

### Fixes

* **Pinecone payload size fixes** Pinecone destination now has a limited set of properties it will publish as well as dynamically handles batch size to stay under 2MB pinecone payload limit.

## 0.0.12

### Enhancements

### Fixes

* **Fix invalid `replace()` calls in uncompress** - `replace()` calls meant to be on `str` versions of the path were instead called on `Path` causing errors with parameters.

## 0.0.11

### Enhancements

* **Fix OpenSearch connector** OpenSearch connector did not work when `http_auth` was not provided

## 0.0.10

### Enhancements

* "Fix tar extraction" - tar extraction function assumed archive was gzip compressed which isn't true for supported `.tar` archives. Updated to work for both compressed and uncompressed tar archives.

## 0.0.9

### Enhancements

* **Chroma dict settings should allow string inputs**
* **Move opensearch non-secret fields out of access config**
* **Support string inputs for dict type model fields** Use the `BeforeValidator` support from pydantic to map a string value to a dict if that's provided. 
* **Move opensearch non-secret fields out of access config

### Fixes

**Fix uncompress logic** Use of the uncompress process wasn't being leveraged in the pipeline correctly. Updated to use the new loca download path for where the partitioned looks for the new file.  


## 0.0.8

### Enhancements

* **Add fields_to_include option for Milvus Stager** Adds support for filtering which fields will remain in the document so user can align document structure to collection schema.
* **Add flatten_metadata option for Milvus Stager** Flattening metadata is now optional (enabled by default) step in processing the document.

## 0.0.7

### Enhancements

* **support sharing parent multiprocessing for uploaders** If an uploader needs to fan out it's process using multiprocessing, support that using the parent pipeline approach rather than handling it explicitly by the connector logic.  
* **OTEL support** If endpoint supplied, publish all traces to an otel collector. 

### Fixes

* **Weaviate access configs access** Weaviate access config uses pydantic Secret and it needs to be resolved to the secret value when being used. This was fixed. 
* **unstructured-client compatibility fix** Fix an error when accessing the fields on `PartitionParameters` in the new 0.26.0 Python client.

## 0.0.6

### Fixes

* **unstructured-client compatibility fix** Update the calls to `unstructured_client.general.partition` to avoid a breaking change in the newest version.

## 0.0.5

### Enhancements

* **Add Couchbase Source Connector** Adds support for reading artifacts from Couchbase DB for processing in unstructured
* **Drop environment from pinecone as part of v2 migration** environment is no longer required by the pinecone SDK, so that field has been removed from the ingest CLI/SDK/
* **Add KDBAI Destination Connector** Adds support for writing elements and their embeddings to KDBAI DB.

### Fixes

* **AstraDB connector configs** Configs had dataclass annotation removed since they're now pydantic data models. 
* **Local indexer recursive behavior** Local indexer was indexing directories as well as files. This was filtered out.

## 0.0.4

### Enhancements

* **Add Couchbase Destination Connector** Adds support for storing artifacts in Couchbase DB for Vector Search
* **Leverage pydantic base models** All user-supplied configs are now derived from pydantic base models to leverage better type checking and add built in support for sensitive fields.
* **Autogenerate click options from base models** Leverage the pydantic base models for all configs to autogenerate the cli options exposed when running ingest as a CLI.
* **Drop required Unstructured dependency** Unstructured was moved to an extra dependency to only be imported when needed for functionality such as local partitioning/chunking.
* **Rebrand Astra to Astra DB** The Astra DB integration was re-branded to be consistent with DataStax standard branding.

## 0.0.3

### Enhancements

* **Improve documentation** Update the README's.
* **Explicit Opensearch classes** For the connector registry entries for opensearch, use only opensearch specific classes rather than any elasticsearch ones. 
* **Add missing fsspec destination precheck** check connection in precheck for all fsspec-based destination connectors

## 0.0.2

### Enhancements

* **Use uuid for s3 identifiers** Update unique id to use uuid derived from file path rather than the filepath itself.
* **V2 connectors precheck support** All steps in the v2 pipeline support an optional precheck call, which encompasses the previous check connection functionality. 
* **Filter Step** Support dedicated step as part of the pipeline to filter documents.

## 0.0.1

### Enhancements

### Features

* **Add Milvus destination connector** Adds support storing artifacts in Milvus vector database.

### Fixes

* **Remove old repo references** Any mention of the repo this project came from was removed. 

## 0.0.0

### Features

* **Initial Migration** Create the structure of this repo from the original code in the [Unstructured](https://github.com/Unstructured-IO/unstructured) project.

### Fixes<|MERGE_RESOLUTION|>--- conflicted
+++ resolved
@@ -1,33 +1,20 @@
-<<<<<<< HEAD
-## 0.0.26-dev6
+## 0.1.0-dev6
 
 ### Enhancements
 
 * **Migrate Notion Source Connector to V2**
 
-## 0.0.26-dev5
-
-### Enhancements
-
-* **Added MongoDB source V2 connector**
-
-## 0.0.26-dev3
-=======
 ## 0.1.0
->>>>>>> 6fc428f7
 
 ### Enhancements
 
 * **Move default API URL parameter value to serverless API**
 * **Add check that access config always wrapped in Secret**
-<<<<<<< HEAD
-=======
 * **Add togetherai embedder support**
 * **Refactor sqlite and postgres to be distinct connectors to support better input validation**
 * **Added MongoDB source V2 connector**
 * **Support optional access configs on connection configs**
 * **Refactor databricks into distinct connectors based on auth type**
->>>>>>> 6fc428f7
 
 ### Fixes
 
