<<<<<<< HEAD
## 0.1.1-dev2

### Enhancements

* **Added migration for GitHub Source V2**
  * **Updated the expected output for GitHub Source V2**

## 0.1.1-dev1
=======
## 0.1.2-dev0

### Enhancements

* **Migrate Slack Source Connector to V2**

## 0.1.1
>>>>>>> a30124b7

### Enhancements

* **Update KDB.AI vectorstore integration to 1.4**
* **Add sqlite and postgres source connectors**
* **Add sampling functionality for indexers in fsspec connectors**

## 0.1.0

### Enhancements

* **Move default API URL parameter value to serverless API**
* **Add check that access config always wrapped in Secret**
* **Add togetherai embedder support**
* **Refactor sqlite and postgres to be distinct connectors to support better input validation**
* **Added MongoDB source V2 connector**
* **Support optional access configs on connection configs**
* **Refactor databricks into distinct connectors based on auth type**

### Fixes

**Fix Notion Ingestion** Fix the Notion source connector to work with the latest version of the Notion API (added `in_trash` properties to `Page`, `Block` and `Database`).

## 0.0.25

### Enhancements

* **Support pinecone namespace on upload**
* **Migrate Outlook Source Connector to V2**
* **Support for Databricks Volumes source connector**

### Fixes

* **Update Sharepoint Creds and Expected docs**

## 0.0.24

### Enhancements

* **Support dynamic metadata mapping in Pinecone uploader**

## 0.0.23

### Fixes

* **Remove check for langchain dependency in embedders**

## 0.0.22

### Enhancements

* **Add documentation for developing sources/destinations**

* **Leverage `uv` for pip compile**

* **Use incoming fsspec data to populate metadata** Rather than make additional calls to collect metadata after initial file list, use connector-specific data to populate the metadata. 

* **Drop langchain as dependency for embedders**

## 0.0.21

### Fixes

* **Fix forward compatibility issues with `unstructured-client==0.26.0`.** Update syntax and create a new SDK util file for reuse in the Partitioner and Chunker

* **Update Databricks CI Test** Update to use client_id and client_secret auth. Also return files.upload method to one from open source.

* **Fix astra src bug** V1 source connector was updated to work with astrapy 1.5.0

## 0.0.20

### Enhancements

* **Support for latest AstraPy API** Add support for the modern AstraPy client interface for the Astra DB Connector.

## 0.0.19

### Fixes

* **Use validate_default to instantiate default pydantic secrets**

## 0.0.18

### Enhancements

* **Better destination precheck for blob storage** Write an empty file to the destination location when running fsspec-based precheck

## 0.0.17

### Fixes

* **Drop use of unstructued in embed** Remove remnant import from unstructured dependency in embed implementations.


## 0.0.16

### Fixes

* **Add constraint on pydantic** Make sure the version of pydantic being used with this repo pulls in the earliest version that introduces generic Secret, since this is used heavily.

## 0.0.15

### Fixes

* **Model serialization with nested models** Logic updated to properly handle serializing pydantic models that have nested configs with secret values.
* **Sharepoint permission config requirement** The sharepoint connector was expecting the permission config, even though it should have been optional.
* **Sharepoint CLI permission params made optional

### Enhancements

* **Migrate airtable connector to v2**
* **Support iteratively deleting cached content** Add a flag to delete cached content once it's no longer needed for systems that are limited in memory.

## 0.0.14

### Enhancements

* **Support async batch uploads for pinecone connector**
* **Migrate embedders** Move embedder implementations from the open source unstructured repo into this one.

### Fixes

* **Misc. Onedrive connector fixes**

## 0.0.13

### Fixes

* **Pinecone payload size fixes** Pinecone destination now has a limited set of properties it will publish as well as dynamically handles batch size to stay under 2MB pinecone payload limit.

## 0.0.12

### Enhancements

### Fixes

* **Fix invalid `replace()` calls in uncompress** - `replace()` calls meant to be on `str` versions of the path were instead called on `Path` causing errors with parameters.

## 0.0.11

### Enhancements

* **Fix OpenSearch connector** OpenSearch connector did not work when `http_auth` was not provided

## 0.0.10

### Enhancements

* "Fix tar extraction" - tar extraction function assumed archive was gzip compressed which isn't true for supported `.tar` archives. Updated to work for both compressed and uncompressed tar archives.

## 0.0.9

### Enhancements

* **Chroma dict settings should allow string inputs**
* **Move opensearch non-secret fields out of access config**
* **Support string inputs for dict type model fields** Use the `BeforeValidator` support from pydantic to map a string value to a dict if that's provided. 
* **Move opensearch non-secret fields out of access config

### Fixes

**Fix uncompress logic** Use of the uncompress process wasn't being leveraged in the pipeline correctly. Updated to use the new loca download path for where the partitioned looks for the new file.  


## 0.0.8

### Enhancements

* **Add fields_to_include option for Milvus Stager** Adds support for filtering which fields will remain in the document so user can align document structure to collection schema.
* **Add flatten_metadata option for Milvus Stager** Flattening metadata is now optional (enabled by default) step in processing the document.

## 0.0.7

### Enhancements

* **support sharing parent multiprocessing for uploaders** If an uploader needs to fan out it's process using multiprocessing, support that using the parent pipeline approach rather than handling it explicitly by the connector logic.  
* **OTEL support** If endpoint supplied, publish all traces to an otel collector. 

### Fixes

* **Weaviate access configs access** Weaviate access config uses pydantic Secret and it needs to be resolved to the secret value when being used. This was fixed. 
* **unstructured-client compatibility fix** Fix an error when accessing the fields on `PartitionParameters` in the new 0.26.0 Python client.

## 0.0.6

### Fixes

* **unstructured-client compatibility fix** Update the calls to `unstructured_client.general.partition` to avoid a breaking change in the newest version.

## 0.0.5

### Enhancements

* **Add Couchbase Source Connector** Adds support for reading artifacts from Couchbase DB for processing in unstructured
* **Drop environment from pinecone as part of v2 migration** environment is no longer required by the pinecone SDK, so that field has been removed from the ingest CLI/SDK/
* **Add KDBAI Destination Connector** Adds support for writing elements and their embeddings to KDBAI DB.

### Fixes

* **AstraDB connector configs** Configs had dataclass annotation removed since they're now pydantic data models. 
* **Local indexer recursive behavior** Local indexer was indexing directories as well as files. This was filtered out.

## 0.0.4

### Enhancements

* **Add Couchbase Destination Connector** Adds support for storing artifacts in Couchbase DB for Vector Search
* **Leverage pydantic base models** All user-supplied configs are now derived from pydantic base models to leverage better type checking and add built in support for sensitive fields.
* **Autogenerate click options from base models** Leverage the pydantic base models for all configs to autogenerate the cli options exposed when running ingest as a CLI.
* **Drop required Unstructured dependency** Unstructured was moved to an extra dependency to only be imported when needed for functionality such as local partitioning/chunking.
* **Rebrand Astra to Astra DB** The Astra DB integration was re-branded to be consistent with DataStax standard branding.

## 0.0.3

### Enhancements

* **Improve documentation** Update the README's.
* **Explicit Opensearch classes** For the connector registry entries for opensearch, use only opensearch specific classes rather than any elasticsearch ones. 
* **Add missing fsspec destination precheck** check connection in precheck for all fsspec-based destination connectors

## 0.0.2

### Enhancements

* **Use uuid for s3 identifiers** Update unique id to use uuid derived from file path rather than the filepath itself.
* **V2 connectors precheck support** All steps in the v2 pipeline support an optional precheck call, which encompasses the previous check connection functionality. 
* **Filter Step** Support dedicated step as part of the pipeline to filter documents.

## 0.0.1

### Enhancements

### Features

* **Add Milvus destination connector** Adds support storing artifacts in Milvus vector database.

### Fixes

* **Remove old repo references** Any mention of the repo this project came from was removed. 

## 0.0.0

### Features

* **Initial Migration** Create the structure of this repo from the original code in the [Unstructured](https://github.com/Unstructured-IO/unstructured) project.

### Fixes<|MERGE_RESOLUTION|>--- conflicted
+++ resolved
@@ -1,13 +1,10 @@
-<<<<<<< HEAD
-## 0.1.1-dev2
+## 0.1.2-dev1
 
 ### Enhancements
 
 * **Added migration for GitHub Source V2**
   * **Updated the expected output for GitHub Source V2**
 
-## 0.1.1-dev1
-=======
 ## 0.1.2-dev0
 
 ### Enhancements
@@ -15,7 +12,6 @@
 * **Migrate Slack Source Connector to V2**
 
 ## 0.1.1
->>>>>>> a30124b7
 
 ### Enhancements
 
