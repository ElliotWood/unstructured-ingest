--- conflicted
+++ resolved
@@ -1,16 +1,14 @@
-<<<<<<< HEAD
-## 0.0.27
+## 0.0.26-dev6
 
 ### Enhancements
 
 * **Migrate Notion Source Connector to V2**
-=======
+
 ## 0.0.26-dev5
 
 ### Enhancements
 
 * **Added MongoDB source V2 connector**
->>>>>>> df10231b
 
 ## 0.0.26-dev3
 
@@ -18,7 +16,6 @@
 
 * **Move default API URL parameter value to serverless API**
 * **Add check that access config always wrapped in Secret**
-* **Add togetherai embedder support**
 
 ### Fixes
 
